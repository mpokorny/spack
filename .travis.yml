--- conflicted
+++ resolved
@@ -106,13 +106,12 @@
 
 before_install:
   - ccache -M 2G && ccache -z
-<<<<<<< HEAD
   - if [[ "$TRAVIS_DIST" == "trusty" ]]; then
         share/spack/qa/install_patchelf.sh;
     else
         sudo apt-get update;
         sudo apt-get -y install patchelf;
-=======
+    fi
   # Install kcov manually, since it's not packaged for bionic beaver
   - if [[ "$KCOV_VERSION" ]]; then
         sudo apt-get -y install cmake binutils-dev libcurl4-openssl-dev zlib1g-dev libdw-dev libiberty-dev;
@@ -122,7 +121,6 @@
         mkdir -p ${KCOV_ROOT}/build;
         cd ${KCOV_ROOT}/build && cmake -Wno-dev ${KCOV_ROOT}/kcov-${KCOV_VERSION} && cd - ;
         make -C ${KCOV_ROOT}/build && sudo  make -C ${KCOV_ROOT}/build install;
->>>>>>> ad50a021
     fi
 
 # Install various dependencies
